// src\layouts\MainLayout.vue
<template>
  <div class="flex h-screen">
    <div
      v-if="isMobileMenuOpen && isMobile"
      @click="closeMobileMenu"
      class="fixed inset-0 bg-black bg-opacity-50 z-30 md:hidden"
    ></div>

    <aside
      :class="{
        'w-64': !isSidebarCollapsed,
        'w-20': isSidebarCollapsed,
        'translate-x-0': isMobileMenuOpen,
        '-translate-x-full': !isMobileMenuOpen && isMobile,
      }"
      class="fixed inset-y-0 left-0 bg-sidebar-background transition-all duration-300 ease-in-out z-40 md:static md:translate-x-0 flex flex-col justify-between">
      <div class="p-4 flex items-center justify-between h-16">
        <h1 v-if="!isSidebarCollapsed" class="text-white text-2xl font-bold">
          FinanceDiamond
        </h1>
        </div>
      <nav class="mt-8">
        <router-link
          v-for="link in navLinks"
          :key="link.name"
          :to="link.path"
          active-class="bg-sidebar-active"
          class="flex items-center p-4 text-white hover:bg-sidebar-hover transition-colors duration-200"
          @click="closeMobileMenu"
        >
          <component :is="link.icon" class="w-6 h-6 mr-4" />
          <span v-if="!isSidebarCollapsed">{{ link.name }}</span>
        </router-link>
      </nav>
      <div
        v-if="user"
        class="p-4 mt-auto flex items-center justify-between"
        :class="{ 'flex-col': isSidebarCollapsed, 'items-center': isSidebarCollapsed }"
      >
        <div
          class="flex items-center"
          :class="{ 'flex-col space-y-2': isSidebarCollapsed, 'space-x-3': !isSidebarCollapsed }"
        >
          <img
            :src="user.photoURL || ''"
            :alt="user.displayName || 'Usuario'"
            class="h-8 w-8 rounded-full"
            v-if="user.photoURL"
          />
          <div class="hidden sm:block" v-if="!isSidebarCollapsed">
            <p class="text-sm font-medium text-white">
              {{ user.displayName }}
            </p>
          </div>
        </div>

        <div class="flex" :class="{ 'flex-col space-y-2': isSidebarCollapsed, 'space-x-2': !isSidebarCollapsed }">
          <router-link
            to="/settings"
            class="p-2 text-gray-300 hover:text-white transition-colors"
            :title="isSidebarCollapsed ? 'Configuración' : ''"
          >
            <svg class="h-5 w-5" fill="none" stroke="currentColor" viewBox="0 0 24 24">
              <path
                stroke-linecap="round"
                stroke-linejoin="round"
                stroke-width="2"
                d="M10.325 4.317c.426-1.756 2.924-1.756 3.35 0a1.724 1.724 0 002.573 1.066c1.543-.94 3.31.826 2.37 2.37a1.724 1.724 0 001.065 2.572c1.756.426 1.756 2.924 0 3.35a1.724 1.724 0 00-1.066 2.573c.94 1.543-.826 3.31-2.37 2.37a1.724 1.724 0 00-2.572 1.065c-.426 1.756-2.924-1.756-3.35 0a1.724 1.724 0 00-2.573-1.066c-1.543.94-3.31-.826-2.37-2.37a1.724 1.724 0 00-1.065-2.572c-1.756-.426-1.756-2.924 0-3.35a1.724 1.724 0 001.066-2.573c-.94-1.543.826-3.31 2.37-2.37.996.608 2.296.07 2.572-1.065z"
              />
              <path
                stroke-linecap="round"
                stroke-linejoin="round"
                stroke-width="2"
                d="M15 12a3 3 0 11-6 0 3 3 0 016 0z"
              />
            </svg>
          </router-link>
          <button
            @click="handleLogout"
            class="p-2 text-red-400 hover:text-red-300 transition-colors"
            title="Cerrar sesión"
          >
            <svg class="h-5 w-5" fill="none" stroke="currentColor" viewBox="0 0 24 24">
              <path
                stroke-linecap="round"
                stroke-linejoin="round"
                stroke-width="2"
                d="M17 16l4-4m0 0l-4-4m4 4H7m6 4v1a3 3 0 01-3 3H6a3 3 0 01-3-3V7a3 3 0 013-3h4a3 3 0 013 3v1"
              />
            </svg>
          </button>
        </div>
      </div>
    </aside>

    <div
      :class="{
        'md:ml-10': !isSidebarCollapsed,
        'md:ml-5': isSidebarCollapsed,
        'ml-0': isMobile,
      }"
      class="flex-1 overflow-auto transition-all duration-300 ease-in-out py-6 px-4 md:px-6 md:ml-0 relative"
    >
    <button
        @click="toggleMobileMenu"
        class="p-2 text-text-primary-light dark:text-text-primary-dark md:hidden fixed top-4 left-4 z-50 bg-white dark:bg-gray-900 rounded-full shadow-lg border border-gray-200 dark:border-gray-700"
        style="box-shadow: 0 2px 8px rgba(0,0,0,0.08);"
      >
        <svg
          class="w-6 h-6"
          fill="none"
          stroke="currentColor"
          viewBox="0 0 24 24"
          xmlns="http://www.w3.org/2000/svg"
        >
          <path
            stroke-linecap="round"
            stroke-linejoin="round"
            stroke-width="2"
            d="M4 6h16M4 12h16M4 18h16"
          ></path>
        </svg>
      </button>
      <header class="flex items-center justify-between mb-6 md:static md:relative">
<<<<<<< HEAD
=======
        
>>>>>>> bbbb467b
        <span class="md:hidden w-10 h-10"></span>
        <h2
          class="text-3xl font-semibold text-text-primary-light dark:text-text-primary-dark mx-auto md:mx-0"
        >
          {{ currentRouteName }}
        </h2>
        <button
          @click="toggleSidebar"
          class="hidden md:block p-2 text-text-secondary-light dark:text-text-secondary-dark"
        >
          <svg
            class="w-6 h-6"
            fill="none"
            stroke="currentColor"
            viewBox="0 0 24 24"
            xmlns="http://www.w3.org/2000/svg"
          >
            <path
              stroke-linecap="round"
              stroke-linejoin="round"
              stroke-width="2"
              d="M4 6h16M4 12h16M4 18h16"
            ></path>
          </svg>
        </button>
      </header>
      <router-view />
    </div>
  </div>
</template>

<script setup lang="ts">
import { ref, computed, onMounted, onUnmounted } from "vue";
import { useRoute, useRouter } from "vue-router";
import DashboardIcon from "../components/icons/DashboardIcon.vue";
import TransactionsIcon from "../components/icons/TransactionsIcon.vue";
import CategoriesIcon from "../components/icons/CategoriesIcon.vue";
import AccountsIcon from "../components/icons/AccountsIcon.vue";
import { useAuth } from "@/composables/useAuth";
import CreditCardIcon from "@/components/icons/CreditCardIcon.vue";

const isSidebarCollapsed = ref(false);
const isMobileMenuOpen = ref(false);
const isMobile = ref(false);

const { user, signOut } = useAuth();
const router = useRouter(); 

const handleLogout = async () => {
  try {
    await signOut();
    router.push({ name: "login" });
  } catch (error) {
    console.error("Error al cerrar sesión:", error);
    // Aquí podrías mostrar una notificación al usuario si el logout falla
  }
};

const checkMobile = () => {
  isMobile.value = window.innerWidth < 768; // Tailwind's 'md' breakpoint
  if (!isMobile.value) {
    isMobileMenuOpen.value = false; // Asegura que el menú móvil esté cerrado en escritorio
    // isSidebarCollapsed.value = false; // Opcional: Si quieres que el sidebar SIEMPRE esté expandido en desktop al redimensionar
  } else {
    // Si es móvil, y el sidebar no está abierto, asegúrate de que esté colapsado
    // isSidebarCollapsed.value = true; // Si quieres que la sidebar esté colapsada inicialmente en móvil
  }
};

onMounted(() => {
  checkMobile();
  window.addEventListener("resize", checkMobile);
});

onUnmounted(() => {
  window.removeEventListener("resize", checkMobile);
});

const toggleSidebar = () => {
  isSidebarCollapsed.value = !isSidebarCollapsed.value;
};

const toggleMobileMenu = () => {
  isMobileMenuOpen.value = !isMobileMenuOpen.value;
};

const closeMobileMenu = () => {
  if (isMobile.value) {
    isMobileMenuOpen.value = false;
  }
};

const route = useRoute();
const currentRouteName = computed(() => {
  const nameMap: { [key: string]: string } = {
    dashboard: "Panel",
    transactions: "Transacciones",
    accounts: "Cuentas",
    creditcards: "Tarjetas de crédito",
    settings: "Configuración",
  };
  return nameMap[route.name as string] || "FinanceDiamond";
});

const navLinks = [
  { name: "Panel", path: "/", icon: DashboardIcon },
  { name: "Transacciones", path: "/transactions", icon: TransactionsIcon },
  { name: "Cuentas", path: "/accounts", icon: AccountsIcon },
  { name: "Tarjetas de crédito", path: "/creditcards", icon: CreditCardIcon },
];
</script>

<style scoped>
</style><|MERGE_RESOLUTION|>--- conflicted
+++ resolved
@@ -123,10 +123,7 @@
         </svg>
       </button>
       <header class="flex items-center justify-between mb-6 md:static md:relative">
-<<<<<<< HEAD
-=======
         
->>>>>>> bbbb467b
         <span class="md:hidden w-10 h-10"></span>
         <h2
           class="text-3xl font-semibold text-text-primary-light dark:text-text-primary-dark mx-auto md:mx-0"
