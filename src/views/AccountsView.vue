<!-- src/views/AccountsView.vue -->
<template>
  <div class="accounts-page py-6 px-4 md:px-6">
    <!-- Overlay de loading global -->
    <div v-if="isLoadingGlobal" class="fixed inset-0 z-50 flex items-center justify-center bg-black bg-opacity-30">
      <BillsStackSpinner />
      <span class="text-white text-lg mt-4 absolute top-2/3 w-full text-center">Cargando cuentas...</span>
    </div>

    <!-- Encabezado de la página y botón para añadir cuenta -->
    <div class="flex justify-end items-center mb-6">
      <button
        @click="openAccountModal()"
        class="px-6 py-3 bg-primary-light dark:bg-primary-dark text-white rounded-lg shadow-md hover:bg-primary-dark dark:hover:bg-primary-light transition-colors duration-200"
        :disabled="isLoadingGlobal"
      >
        + 
      </button>
      <button
        v-if="canShowTransferButton"
        @click="openTransferModal"
        class="ml-3 px-6 py-3 bg-secondary-light dark:bg-secondary-dark text-white rounded-lg shadow-md hover:bg-secondary-dark dark:hover:bg-secondary-light transition-colors duration-200"
        :disabled="isLoadingGlobal"
      >
<<<<<<< HEAD
        Mover dinero a cuenta
=======
        Mover entre cuentas
>>>>>>> bbbb467b
      </button>
    </div>

    <!-- Mensaje de éxito como notificación flotante en la esquina superior derecha -->
    <Transition name="fade-message">
      <div v-if="successMessage" class="
        fixed top-20 right-8 z-50
        bg-white dark:bg-gray-800 text-gray-800 dark:text-white
        text-sm p-4 rounded-lg shadow-xl
        opacity-100 transition-opacity duration-500 ease-out
        max-w-xs flex items-center justify-between space-x-2
        border border-gray-200 dark:border-gray-700
        ">
        <div class="flex items-center space-x-2">
          <svg class="w-5 h-5 text-green-500" fill="none" stroke="currentColor" viewBox="0 0 24 24" xmlns="http://www.w3.org/2000/svg">
            <path stroke-linecap="round" stroke-linejoin="round" stroke-width="2" d="M9 12l2 2 4-4m6 2a9 9 0 11-18 0 9 9 0 0118 0z"></path>
          </svg>
          <span>{{ successMessage }}</span>
        </div>
        <button @click="clearMessages()" class="text-gray-400 hover:text-gray-600 dark:hover:text-gray-300 transition-colors duration-200">
          <svg class="w-4 h-4" fill="none" stroke="currentColor" viewBox="0 0 24 24" xmlns="http://www.w3.org/2000/svg">
            <path stroke-linecap="round" stroke-linejoin="round" stroke-width="2" d="M6 18L18 6M6 6l12 12"></path>
          </svg>
        </button>
      </div>
    </Transition>

    <!-- Contenedor de la tabla de cuentas -->
    <div class="bg-background-card-light dark:bg-background-card-dark rounded-lg shadow-md p-4 md:p-6 overflow-x-auto">
      <table class="min-w-full divide-y divide-gray-200 dark:divide-gray-700">
        <thead class="bg-gray-50 dark:bg-gray-800">
          <tr>
            <th scope="col" class="px-2 py-3 md:px-6 md:py-3 text-left text-xs font-medium text-text-secondary-light dark:text-text-secondary-dark uppercase tracking-wider">Nombre</th>
            <th scope="col" class="px-2 py-3 md:px-6 md:py-3 text-right text-xs font-medium text-text-secondary-light dark:text-text-secondary-dark uppercase tracking-wider">Saldo Actual</th>
            <th scope="col" class="relative px-2 py-3 md:px-6 md:py-3"><span class="sr-only">Acciones</span></th>
          </tr>
        </thead>
        <tbody class="bg-background-card-light dark:bg-background-card-dark divide-y divide-gray-200 dark:divide-gray-700">
          <tr v-for="account in accounts" :key="account.id">
            <td class="px-2 py-4 md:px-6 md:py-4 text-sm font-medium text-text-primary-light dark:text-text-primary-dark">
              <span class="inline-block w-3 h-3 rounded-full mr-2" :style="{ backgroundColor: account.color }"></span>
              {{ account.name }}
            </td>
            <td class="px-2 py-4 md:px-6 md:py-4 whitespace-nowrap text-right text-sm font-medium text-text-primary-light dark:text-text-primary-dark">{{ formatCurrency(account.balance) }}</td>
            <td class="px-2 py-4 md:px-6 md:py-4 whitespace-nowrap text-right text-sm font-medium">
              <button @click="openAccountModal(account)" class="text-primary-light dark:text-primary-dark hover:text-primary-dark dark:hover:text-primary-light mr-1 md:mr-4">
                <svg class="w-5 h-5 inline-block" fill="none" stroke="currentColor" viewBox="0 0 24 24" xmlns="http://www.w3.org/2000/svg"><path stroke-linecap="round" stroke-linejoin="round" stroke-width="2" d="M11 5H6a2 2 0 00-2 2v11a2 2 0 002 2h11a2 2 0 002-2v-5m-1.414-9.414a2 2 0 112.828 2.828L11.828 15H9v-2.828l8.586-8.586z"></path></svg>
                <span class="sr-only">Editar</span>
              </button>
              <button @click="confirmDeleteAccount(account.id)" class="text-destructive-light dark:text-destructive-dark hover:text-destructive-dark dark:hover:text-destructive-light">
                <svg class="w-5 h-5 inline-block" fill="none" stroke="currentColor" viewBox="0 0 24 24" xmlns="http://www.w3.org/2000/svg"><path stroke-linecap="round" stroke-linejoin="round" stroke-width="2" d="M19 7l-.867 12.142A2 2 0 0116.138 21H7.862a2 2 0 01-1.995-1.858L5 7m5 4v6m4-6v6m1-10V4a1 1 0 00-1-1h-4a1 1 0 00-1 1v3M4 7h16"></path></svg>
                <span class="sr-only">Eliminar</span>
              </button>
            </td>
          </tr>
          <tr v-if="accounts.length === 0 && !accountsStore.isLoading">
            <td colspan="3" class="px-6 py-4 text-center text-sm text-text-secondary-light dark:text-text-secondary-dark italic">No hay cuentas registradas.</td>
          </tr>
        </tbody>
      </table>
    </div>

    <!-- Modal para Añadir/Editar Cuenta -->
    <Modal :is-visible="isModalVisible" :title="currentAccountId ? 'Editar Cuenta' : 'Añadir Cuenta'" @close="closeAccountModal">
      <div v-if="isSavingAccount">
        <BillsStackSpinner />
      </div>
      <div v-if="errorMessage" class="p-3 mb-4 rounded-md bg-destructive-light text-white font-medium">
        {{ errorMessage }}
      </div>
      <form @submit.prevent="saveAccount">
        <div class="mb-4">
          <BaseInput
            id="account-name"
            label="Nombre de la Cuenta"
            type="text"
            v-model="accountForm.name"
            :required="true"
            placeholder="Ej. Cuenta de Ahorros, Efectivo"
          />
        </div>
        <div class="mb-4" v-if="!currentAccountId">
          <BaseInput
            id="account-initial-balance"
            label="Saldo Inicial"
            type="number"
            v-model="accountForm.initialBalance"
            :required="true"
            step="0.01"
            placeholder="0.00"
            suffix="USD"
          >
            <template #prefix>
              <span class="text-gray-500 dark:text-gray-400 sm:text-sm">$</span>
            </template>
          </BaseInput>
        </div>
        <div class="mb-4">
          <label class="block text-sm font-medium text-text-secondary-light dark:text-text-secondary-dark mb-1">Color</label>
          <div class="flex flex-wrap gap-2">
            <div
              v-for="color in availableColors"
              :key="color"
              @click="accountForm.color = color"
              class="w-8 h-8 rounded-full border-2 cursor-pointer flex items-center justify-center transition-all duration-200"
              :class="{ 'ring-2 ring-offset-2 ring-primary-light dark:ring-primary-dark': accountForm.color === color }"
              :style="{ backgroundColor: color, borderColor: color }"
            >
              <svg v-if="accountForm.color === color" class="w-4 h-4 text-white" fill="currentColor" viewBox="0 0 20 20" xmlns="http://www.w3.org/2000/svg">
                <path fill-rule="evenodd" d="M16.707 5.293a1 1 0 010 1.414l-8 8a1 1 0 01-1.414 0l-4-4a1 1 0 011.414-1.414L8 12.586l7.293-7.293a1 1 0 011.414 0z" clip-rule="evenodd"></path>
              </svg>
            </div>
          </div>
        </div>
        <div class="flex justify-end space-x-3">
          <button
            type="button"
            @click="closeAccountModal"
            class="px-4 py-2 rounded-md border border-border-light dark:border-border-dark text-text-secondary-light dark:text-text-secondary-dark hover:bg-gray-100 dark:hover:bg-gray-700 transition-colors duration-200"
          >
            Cancelar
          </button>
          <button
            type="submit"
            class="px-4 py-2 rounded-md bg-primary-light dark:bg-primary-dark text-white hover:bg-primary-dark dark:hover:bg-primary-light transition-colors duration-200"
          >
            Guardar
          </button>
        </div>
      </form>
    </Modal>

    <!-- Modal para Transferencia entre Cuentas -->
    <Modal :is-visible="isTransferModalVisible" title="Mover Dinero entre Cuentas" @close="closeTransferModal">
      <div v-if="isSavingTransfer" class="fixed inset-0 z-50 flex items-center justify-center bg-black bg-opacity-30">
    <BillsStackSpinner />
  </div>
  <TransferFormModal
    @saving="isSavingTransfer = true"
    @saved="isSavingTransfer = false; onTransferSuccess()"
    @close="closeTransferModal"
  />
    </Modal>

    <!-- Historial de transferencias internas -->
    <div class="mt-8">
      <h3 class="text-lg font-semibold mb-4 text-text-primary-light dark:text-text-primary-dark">Historial de movimientos entre cuentas</h3>
      <div class="bg-background-card-light dark:bg-background-card-dark rounded-lg shadow-md p-4 md:p-6 overflow-x-auto">
        <table class="min-w-full divide-y divide-gray-200 dark:divide-gray-700">
          <thead class="bg-gray-50 dark:bg-gray-800">
            <tr>
              <th class="px-2 py-3 md:px-6 md:py-3 text-left text-xs font-medium text-text-secondary-light dark:text-text-secondary-dark uppercase tracking-wider">Fecha</th>
              <th class="px-2 py-3 md:px-6 md:py-3 text-left text-xs font-medium text-text-secondary-light dark:text-text-secondary-dark uppercase tracking-wider">Origen</th>
              <th class="px-2 py-3 md:px-6 md:py-3 text-left text-xs font-medium text-text-secondary-light dark:text-text-secondary-dark uppercase tracking-wider">Destino</th>
              <th class="px-2 py-3 md:px-6 md:py-3 text-right text-xs font-medium text-text-secondary-light dark:text-text-secondary-dark uppercase tracking-wider">Monto</th>
              <th class="px-2 py-3 md:px-6 md:py-3 text-left text-xs font-medium text-text-secondary-light dark:text-text-secondary-dark uppercase tracking-wider">Detalles</th>
              <th class="px-2 py-3 md:px-6 md:py-3 text-center text-xs font-medium text-text-secondary-light dark:text-text-secondary-dark uppercase tracking-wider">Acciones</th>
            </tr>
          </thead>
          <tbody class="bg-background-card-light dark:bg-background-card-dark divide-y divide-gray-200 dark:divide-gray-700">
            <tr v-for="transfer in filteredTransfers" :key="transfer.id">
              <td class="px-2 py-4 md:px-6 md:py-4 text-sm">{{ formatDate(transfer.date) }}</td>
              <td class="px-2 py-4 md:px-6 md:py-4 text-sm">
                {{ getAccountName(transfer.fromAccountId) }}
              </td>
              <td class="px-2 py-4 md:px-6 md:py-4 text-sm">
                {{ getAccountName(transfer.toAccountId) }}
              </td>
              <td class="px-2 py-4 md:px-6 md:py-4 text-right text-sm font-medium">{{ formatCurrency(transfer.amount) }}</td>
              <td class="px-2 py-4 md:px-6 md:py-4 text-sm">{{ transfer.details }}</td>
              <td class="px-2 py-4 md:px-6 md:py-4 text-center">
                <button
                  @click="confirmDeleteTransfer(transfer.id)"
                  class="text-destructive-light dark:text-destructive-dark hover:text-destructive-dark dark:hover:text-destructive-light"
                  title="Eliminar transferencia"
                >
                  <svg class="w-5 h-5 inline-block" fill="none" stroke="currentColor" viewBox="0 0 24 24">
                    <path stroke-linecap="round" stroke-linejoin="round" stroke-width="2"
                      d="M19 7l-.867 12.142A2 2 0 0116.138 21H7.862a2 2 0 01-1.995-1.858L5 7m5 4v6m4-6v6m1-10V4a1 1 0 00-1-1h-4a1 1 0 00-1 1v3M4 7h16" />
                  </svg>
                </button>
              </td>
            </tr>
            <tr v-if="filteredTransfers.length === 0">
              <td colspan="6" class="px-6 py-4 text-center text-sm text-text-secondary-light dark:text-text-secondary-dark italic">No hay movimientos registrados.</td>
            </tr>
          </tbody>
        </table>
      </div>
    </div>

    <!-- Diálogo de Confirmación de Eliminación -->
    <ConfirmDialog
      :is-visible="isConfirmDeleteVisible"
      title="Confirmar Eliminación de Cuenta"
      message="¿Estás seguro de que quieres eliminar esta cuenta? Si la cuenta tiene transacciones asociadas, no podrá ser eliminada."
      @confirm="deleteConfirmedAccount"
      @cancel="cancelDeleteAccount"
    />
    <!-- Diálogo de Confirmación de Eliminación de Transferencia -->
    <ConfirmDialog
      :is-visible="isConfirmDeleteTransferVisible"
      title="Eliminar transferencia"
      message="¿Seguro que deseas eliminar esta transferencia? Esta acción revertirá los saldos de las cuentas involucradas."
      @confirm="deleteConfirmedTransfer"
      @cancel="cancelDeleteTransfer"
    />
    <div v-if="isDeletingAccount">
      <BillsStackSpinner />
    </div>
    <div v-if="isDeletingTransfer">
      <BillsStackSpinner />
    </div>
  </div>
</template>

<script setup lang="ts">
import { ref, computed, onMounted } from 'vue';
import { useAccountsStore } from '../stores/accounts';
import { useTransfersStore } from '../stores/transfers';
import { useCreditCardsStore } from '../stores/creditCards';
import Modal from '../components/common/Modal.vue';
import ConfirmDialog from '../components/common/ConfirmDialog.vue';
import BaseInput from '../components/common/BaseInput.vue';
import BillsStackSpinner from '../components/common/BillsStackSpinner.vue';
import TransferFormModal from '../components/common/TransferFormModal.vue';
import type { Account } from '../types/Account';
import { Timestamp } from 'firebase/firestore';

// --- Stores de Pinia ---
const accountsStore = useAccountsStore();
const transfersStore = useTransfersStore();
const creditCardsStore = useCreditCardsStore();

const isSavingAccount = ref(false);
const isSavingTransfer = ref(false)

// --- Estados del Formulario y Modal ---
const isModalVisible = ref(false);
const currentAccountId = ref<string | null>(null);
const accountForm = ref({
  name: '',
  initialBalance: 0,
  balance: 0,
  color: '#60A5FA', // Color por defecto (azul)
});

const successMessage = ref<string | null>(null);
const errorMessage = ref<string | null>(null);
let messageTimeout: ReturnType<typeof setTimeout> | null = null;

// --- Estados del Diálogo de Confirmación ---
const isConfirmDeleteVisible = ref(false);
const accountToDeleteId = ref<string | null>(null);
const isDeletingAccount = ref(false);
const isDeletingTransfer = ref(false);

// --- Datos Reactivos del Store ---
const accounts = computed(() => accountsStore.accounts);
const creditCards = computed(() => creditCardsStore.creditCards);
const transfers = computed(() => transfersStore.transfers);

// --- Colores disponibles para el selector (paleta mejorada) ---
const availableColors = [
  '#60A5FA', // blue-400
  '#34D399', // green-400
  '#FCD34D', // yellow-300
  '#FB7185', // rose-400
  '#A78BFA', // violet-400
  '#F472B6', // pink-400
  '#A3A3A3', // gray-400
  '#F87171', // red-400
  '#10B981', // emerald-500
  '#F59E42', // orange-400
  '#6366F1', // indigo-500
  '#F43F5E', // pink-600
];
const isConfirmDeleteTransferVisible = ref(false);
const transferToDeleteId = ref<string | null>(null);

const confirmDeleteTransfer = (id: string) => {
  transferToDeleteId.value = id;
  isConfirmDeleteTransferVisible.value = true;
};

const deleteConfirmedTransfer = async () => {
  if (transferToDeleteId.value) {
    isDeletingTransfer.value = true;
    try {
      await transfersStore.deleteTransfer(transferToDeleteId.value);
      showSuccessMessage('Transferencia eliminada y saldos revertidos correctamente.');
    } catch (error: any) {
      showErrorMessage(error.message || 'Error al eliminar la transferencia.');
    } finally {
      isConfirmDeleteTransferVisible.value = false;
      transferToDeleteId.value = null;
      isDeletingTransfer.value = false;
    }
  }
};

const cancelDeleteTransfer = () => {
  isConfirmDeleteTransferVisible.value = false;
  transferToDeleteId.value = null;
};

// --- Propiedades Computadas para la UI ---
const formatCurrency = (amount: number | undefined | null) => {
  if (typeof amount !== 'number' || isNaN(amount)) {
    return '0.00';
  }
  return amount.toLocaleString('es-EC', {
    style: 'currency',
    currency: 'USD',
    minimumFractionDigits: 2,
  });
};

const formatDate = (timestamp: Timestamp | Date) => {
  if (!timestamp) return '';
  const date = timestamp instanceof Timestamp ? timestamp.toDate() : new Date(timestamp);
  return new Intl.DateTimeFormat('es-ES', {
    day: '2-digit',
    month: 'short'
  }).format(date);
};

// --- Funciones de Control de Mensajes ---
const clearMessages = () => {
  if (messageTimeout) {
    clearTimeout(messageTimeout);
  }
  successMessage.value = null;
  errorMessage.value = null;
};

const showSuccessMessage = (message: string) => {
  clearMessages();
  successMessage.value = message;
  messageTimeout = setTimeout(() => {
    successMessage.value = null;
  }, 3000);
};

const showErrorMessage = (message: string) => {
  clearMessages();
  errorMessage.value = message;
  messageTimeout = setTimeout(() => {
    errorMessage.value = null;
  }, 5000);
};

// --- Funciones de Control de Modal y Formulario ---
const openAccountModal = (account?: Account) => {
  clearMessages();
  if (account) {
    currentAccountId.value = account.id;
    accountForm.value = { ...account };
  } else {
    currentAccountId.value = null;
    accountForm.value = {
      name: '',
      initialBalance: 0,
      balance: 0,
      color: availableColors[Math.floor(Math.random() * availableColors.length)],
    };
  }
  isModalVisible.value = true;
};

const closeAccountModal = () => {
  isModalVisible.value = false;
  currentAccountId.value = null;
  accountForm.value = {
    name: '',
    initialBalance: 0,
    balance: 0,
    color: availableColors[Math.floor(Math.random() * availableColors.length)],
  };
  clearMessages();
};

const isLoadingGlobal = computed(() => accountsStore.isLoading || transfersStore.isLoading);

const saveAccount = async () => {
  clearMessages();
  if (isLoadingGlobal.value) return;
  if (!accountForm.value.name.trim()) {
    showErrorMessage('El nombre de la cuenta es obligatorio.');
    return;
  }
  // Solo validar y usar initialBalance si estamos creando una nueva cuenta
  let parsedInitialBalance = 0;
  if (!currentAccountId.value) {
    parsedInitialBalance = parseFloat(accountForm.value.initialBalance.toString());
    if (isNaN(parsedInitialBalance) || parsedInitialBalance < 0) {
      showErrorMessage('El saldo inicial debe ser un número válido y no negativo.');
      return;
    }
  }

  if (!accountForm.value.color) {
    showErrorMessage('Debe seleccionar un color para la cuenta.');
    return;
  }
  isSavingAccount.value = true;
  try {
    if (currentAccountId.value) {
      // Al editar, solo se actualiza el nombre y el color.
      await accountsStore.updateAccount(currentAccountId.value, {
        name: accountForm.value.name,
        color: accountForm.value.color,
      });
      showSuccessMessage('Cuenta actualizada correctamente.');
    } else {
      // Al añadir, se envían todos los datos incluyendo el saldo inicial
      await accountsStore.addAccount({
        name: accountForm.value.name,
        initialBalance: parsedInitialBalance,
        color: accountForm.value.color,
      });
      showSuccessMessage('Cuenta guardada correctamente.');
    }
    closeAccountModal();
  } catch (error: any) {
    showErrorMessage(`Error al guardar la cuenta: ${error.message}`);
  } finally {
    isSavingAccount.value = false;
  }
};

// --- Funciones de Eliminación ---
const confirmDeleteAccount = (id: string) => {
  accountToDeleteId.value = id;
  isConfirmDeleteVisible.value = true;
};

const deleteConfirmedAccount = async () => {
  if (accountToDeleteId.value) {
    isDeletingAccount.value = true;
    try {
      await accountsStore.deleteAccount(accountToDeleteId.value);
      showSuccessMessage('Cuenta eliminada correctamente.');
    } catch (error: any) {
      showErrorMessage(`Error al eliminar la cuenta: ${error.message}`);
    } finally {
      isConfirmDeleteVisible.value = false;
      accountToDeleteId.value = null;
      isDeletingAccount.value = false;
    }
  }
};

const cancelDeleteAccount = () => {
  isConfirmDeleteVisible.value = false;
  accountToDeleteId.value = null;
};

// --- Lógica de Inicialización ---
onMounted(async () => {
  await accountsStore.fetchAccounts();
  await creditCardsStore.fetchCreditCards();
  await transfersStore.fetchTransfers();
});

// --- Transferencias internas ---
const isTransferModalVisible = ref(false);
const canShowTransferButton = computed(() => {
  // Solo mostrar si hay al menos dos cuentas de dinero disponible (no tarjetas de crédito)
  // Si tienes un campo type, ajústalo aquí. Por ahora, asume que todas las accounts son válidas.
  return accounts.value.length >= 2;
});
const openTransferModal = () => {
  isTransferModalVisible.value = true;
};
const closeTransferModal = () => {
  isTransferModalVisible.value = false;
};
const onTransferSuccess = () => {
  closeTransferModal();
  showSuccessMessage('Transferencia realizada correctamente.');
};

// --- Historial de transferencias internas ---
const filteredTransfers = computed(() => {
  // Solo transferencias internas (tipo "transferencia")
  // Si tu modelo tiene un campo type, filtra por type === 'transfer'
  // Por ahora, asume que todas las transferencias en el store son internas
  return transfers.value;
});

// --- Utilidad para mostrar nombre de cuenta en historial ---
const getAccountName = (id: string) => {
  const allAccounts = [...accounts.value, ...creditCards.value];
  const found = allAccounts.find(acc => acc.id === id);
  return found ? found.name : 'Cuenta desconocida';
};
</script>

<style scoped>
/* Estilos para la transición de la notificación flotante */
.fade-message-enter-active, .fade-message-leave-active {
  transition: opacity 0.5s ease-out;
}
.fade-message-enter-from, .fade-message-leave-to {
  opacity: 0;
}
.fade-message-enter-to, .fade-message-leave-from {
  opacity: 1;
}
</style><|MERGE_RESOLUTION|>--- conflicted
+++ resolved
@@ -22,11 +22,7 @@
         class="ml-3 px-6 py-3 bg-secondary-light dark:bg-secondary-dark text-white rounded-lg shadow-md hover:bg-secondary-dark dark:hover:bg-secondary-light transition-colors duration-200"
         :disabled="isLoadingGlobal"
       >
-<<<<<<< HEAD
-        Mover dinero a cuenta
-=======
         Mover entre cuentas
->>>>>>> bbbb467b
       </button>
     </div>
 
